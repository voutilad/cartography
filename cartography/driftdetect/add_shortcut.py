import logging
import os

from marshmallow import ValidationError

from cartography.driftdetect.serializers import ShortcutSchema
from cartography.driftdetect.storage import FileSystem
from cartography.driftdetect.util import valid_directory

logger = logging.getLogger(__name__)


def run_add_shortcut(config):
    """
    Runs add_shortcut from the command line. Does error handling.

    :type config: Config Object
    :param config: Config of adding shortcut
    :return:
    """
    if not valid_directory(config.query_directory):
        logger.error("Invalid Drift Detection Directory")
        return
    try:
        add_shortcut(FileSystem, ShortcutSchema(), config.query_directory, config.shortcut, config.filename)
    except ValidationError as err:
<<<<<<< HEAD
        msg = f"Could not load report_info file from {err.messages}."
=======
        msg = "Could not load shortcut file from json file {0} in query directory {1}.".format(err.messages,
                                                                                               config.query_directory)
>>>>>>> c27be5fa
        logger.exception(msg)


def add_shortcut(storage, shortcut_serializer, query_directory, alias, filename):
    """
    Adds a shortcut to the Report_Info File. If a shortcut already exists for an alias, it replaces that shortcut.

    :type storage: Storage Object.
    :param storage: Type of Storage System.
    :type shortcut_serializer: Shortcut Schema.
    :param shortcut_serializer: Shortcut Serializer. Should serialize and deserialize between JSON and Shortcut Object
    :type query_directory: String.
    :param query_directory: Path to Query Directory.
    :type alias: String.
    :param alias: Alias for the file.
    :type filename: String.
    :param filename: Name of file or shortcut to that file.
    :return:
    """
    if storage.has_file(os.path.join(query_directory, alias)):
        logger.error("Shortcut {0} is the name of another File in directory {1}.".format(alias, query_directory))
        return
    shortcut_path = os.path.join(query_directory, "shortcut.json")
    shortcut_data = storage.load(shortcut_path)
    shortcut = shortcut_serializer.load(shortcut_data)
    fp = shortcut.shortcuts.get(filename, filename)
    if not storage.has_file(os.path.join(query_directory, fp)):
        logger.error("File {0} not found in directory {1}.".format(fp, query_directory))
        return
    shortcut.shortcuts[alias] = fp
    new_shortcut_data = shortcut_serializer.dump(shortcut)
    storage.write(new_shortcut_data, shortcut_path)<|MERGE_RESOLUTION|>--- conflicted
+++ resolved
@@ -1,10 +1,8 @@
+import os
 import logging
-import os
-
 from marshmallow import ValidationError
-
+from cartography.driftdetect.storage import FileSystem
 from cartography.driftdetect.serializers import ShortcutSchema
-from cartography.driftdetect.storage import FileSystem
 from cartography.driftdetect.util import valid_directory
 
 logger = logging.getLogger(__name__)
@@ -24,12 +22,8 @@
     try:
         add_shortcut(FileSystem, ShortcutSchema(), config.query_directory, config.shortcut, config.filename)
     except ValidationError as err:
-<<<<<<< HEAD
-        msg = f"Could not load report_info file from {err.messages}."
-=======
         msg = "Could not load shortcut file from json file {0} in query directory {1}.".format(err.messages,
                                                                                                config.query_directory)
->>>>>>> c27be5fa
         logger.exception(msg)
 
 
