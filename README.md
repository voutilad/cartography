# Cartography
Cartography is a Python tool that consolidates infrastructure assets and the relationships between them in an intuitive graph view powered by a [Neo4j](https://www.neo4j.com) database.

## Why Cartography?
Cartography aims to enable a broad set of exploration and automation scenarios.  It is particularly good at exposing otherwise hidden dependency relationships between your service's assets so that you may validate assumptions about security risks.

Service owners can generate asset reports, Red Teamers can discover attack paths, and Blue Teamers can identify areas for security improvement.   All can benefit from using the graph for manual exploration through a web frontend interface, or in an automated fashion by calling the APIs.

Cartography is not the only [security](https://github.com/dowjones/hammer) [graph](https://github.com/BloodHoundAD/BloodHound) [tool](https://github.com/Netflix/security_monkey) [out](https://github.com/vysecurity/ANGRYPUPPY) [there](https://github.com/duo-labs/cloudmapper), but it differentiates itself by being fully-featured yet generic and [extensible](docs/writing-analysis-jobs.md) enough to help make anyone better understand their risk exposure, regardless of what platforms they use.  Rather than being focused on one core scenario or attack vector like the other linked tools, Cartography focuses on flexibility and exploration.

You can learn more about the story behind Cartography in our [presentation at BSidesSF 2019](https://www.youtube.com/watch?v=ZukUmZSKSek).


## Installation

Time to set up the server that will run Cartography.  Cartography _should_ work on both Linux and Windows servers, but bear in mind we've only tested it in Linux so far.  Cartography requires Python 3.4 or greater.

1. **Get and install the Neo4j graph database** on your server.

	1. Go to the [Neo4j download page](https://neo4j.com/download-center/#releases), click "Community Server" and download Neo4j Community Edition 3.2.*.

			⚠️ At this time we run our automated tests on Neo4j version 3.2.*.  3.3.* will work but it will currently fail the [test syntax test](https://github.com/lyft/cartography/blob/8f3f4b739e0033a7849c35cfa8edd3b0067be509/tests/integration/cartography/data/jobs/test_syntax.py) ⚠️

	2. [Install](https://neo4j.com/docs/operations-manual/current/installation/) Neo4j on the server you will run Cartography on.

2. If you're an AWS user, **prepare your AWS account(s)**

	- **If you only have a single AWS account**

		1. Set up an AWS identity (user, group, or role) for Cartography to use.  Ensure that this identity has the built-in AWS [SecurityAudit policy](https://docs.aws.amazon.com/IAM/latest/UserGuide/access_policies_job-functions.html#jf_security-auditor) (arn:aws:iam::aws:policy/SecurityAudit) attached.  This policy grants access to read security config metadata.
		2. Set up AWS credentials to this identity on your server, using a `config` and 	`credential` file.  For details, see AWS' [official guide](https://docs.aws.amazon.com/cli/latest/userguide/cli-configure-files.html).

 	- **If you want to pull from multiple AWS accounts**, see [here](#multiple-aws-account-setup).

 3. If you're a GCP user, **prepare your GCP credential(s)**

    1. Create an identity - either a User Account or a Service Account - for Cartography to run as
    2. Ensure that this identity has the [securityReviewer](https://cloud.google.com/iam/docs/understanding-roles) role attached to it.
    3. Ensure that the machine you are running Cartography on can authenticate to this identity.
        - **Method 1**: You can do this by setting your `GOOGLE_APPLICATION_CREDENTIALS` environment variable to point to a json file containing your credentials.  As per SecurityCommonSense™️, please ensure that only the user account that runs Cartography has read-access to this sensitive file.
        - **Method 2**: If you are running Cartography on a GCE instance or other GCP service, you can make use of the credential management provided by the default service accounts on these services.  See the [official docs](https://cloud.google.com/docs/authentication/production) on Application Default Credentials for more details.

4. If you're a CRXcavator user, **prepare your CRXcavator API key**

    1. Generate an API key from your CRXcavator [user page](https://crxcavator.io/user/settings#)
    2. Populate the following environment variables in the shell running Cartography
        1. CRXCAVATOR_URL - the full URL to the CRXcavator API. https://api.crxcavator.io/v1 as of 07/09/19
        2. CREDENTIALS_CRXCAVATOR_API_KEY - your API key generated in the previous step. Note this is a credential and should be stored in an appropriate secret store to be populated securely into your runtime environment.
    3. If the credentials are configured, the CRXcavator module will run automatically on the next sync

<<<<<<< HEAD
5. If you're using Okta intel module, **prepare your Okta API token**
    1. Generate your API token by following the steps from [Okta Create An API Token documentation](https://developer.okta.com/docs/guides/create-an-api-token/overview/)
    2. Populate the OKTA_API_KEY environment variable with the API token before running Cartography

6. **Get and run Cartography**
=======
5.  If you're using GSuite, **prepare your GSuite Credential**

    Ingesting GSuite Users and Groups utilizes the [Google Admin SDK](https://developers.google.com/admin-sdk/).

    1. [Enable Google API access](https://support.google.com/a/answer/60757?hl=en)
    2. Create a new G Suite user account and accept the Terms of Service. This account will be used as the domain-wide delegated access.
    3. [Perform G Suite Domain-Wide Delegation of Authority](https://developers.google.com/admin-sdk/directory/v1/guides/delegation)
    4.  Download the service account's credentials
    5.  Export the environmental variables:
        1. `GSUITE_GOOGLE_APPLICATION_CREDENTIALS` - location of the credentials file.
        2. `GSUITE_DELEGATED_ADMIN` - email address that you created in step 2


5. **Get and run Cartography**
>>>>>>> 2909ddcb

	1. Run `pip install cartography` to install our code.

	2. Finally, to sync your data:

		- If you have one AWS account, run

			```
			cartography --neo4j-uri <uri for your neo4j instance; usually bolt://localhost:7687>
			```

		- If you have more than one AWS account, run

			```
			AWS_CONFIG_FILE=/path/to/your/aws/config cartography --neo4j-uri <uri for your neo4j instance; usually bolt://localhost:7687> --aws-sync-all-profiles
			```

		The sync will pull data from your configured accounts and ingest data to Neo4j!  This process might take a long time if your account has a lot of assets.


## Usage Tutorial

Once everything has been installed and synced, you can view the Neo4j web interface at http://localhost:7474.  You can view the reference on this [here](https://neo4j.com/developer/guide-neo4j-browser/#_installing_and_starting_neo4j_browser).

### ℹ️ Already know [how to query Neo4j](https://neo4j.com/developer/cypher-query-language/)?  You can skip to our reference material!
If you already know Neo4j and just need to know what are the nodes, attributes, and graph relationships for our representation of infrastructure assets, you can skip this handholdy walkthrough and see our [quick canned queries](#sample-queries).  You can also view our [reference material](#reference).


### What [RDS](https://aws.amazon.com/rds/) instances are installed in my [AWS](https://aws.amazon.com/) accounts?
```
MATCH (aws:AWSAccount)-[r:RESOURCE]->(rds:RDSInstance)
return *
```
![Visualization of RDS nodes and AWS nodes](docs/images/accountsandrds.png)

In this query we asked Neo4j to find all `[:RESOURCE]` relationships from AWSAccounts to RDSInstances, and return the nodes and the `:RESOURCE` relationships.

We will do more interesting things with this result next.


#### ℹ️ Protip - customizing your view
You can adjust the node colors, sizes, and captions by clicking on the node type at the top of the query.  For example, to change the color of an AWSAccount node, first click the "AWSAccount" icon at the top of the view to select the node type
![selecting an AWSAccount node](docs/images/selectnode.png)

and then pick options on the menu that shows up at the bottom of the view like this:
![customizations](docs/images/customizeview.png)


### Which RDS instances have [encryption](https://docs.aws.amazon.com/AmazonRDS/latest/UserGuide/Overview.Encryption.html) turned off?
```
MATCH (a:AWSAccount)-[:RESOURCE]->(rds:RDSInstance{storage_encrypted:false})
RETURN a.name, rds.id
```

![Unencrypted RDS instances](docs/images/unencryptedinstances.png)


The results show up in a table because we specified attributes like `a.name` and `rds.id` in our return statement (as opposed to having it `return *`).  We used the "{}" notation to have the query only return RDSInstances where `storage_encrypted` is set to `False`.

If you want to go back to viewing the graph and not a table, simply make sure you don't have any attributes in your return statement -- use `return *` to return all nodes decorated with a variable label in your `MATCH` statement, or just return the specific nodes and relationships that you want.

Let's look at some other AWS assets now.


### Which [EC2](https://aws.amazon.com/ec2/) instances are directly exposed to the internet?
```
MATCH (instance:EC2Instance{exposed_internet: true})
RETURN instance.instanceid, instance.publicdnsname
```
![EC2 instances open to the internet](docs/images/ec2-inet-open.png)

These instances are open to the internet either through permissive inbound IP permissions defined on their EC2SecurityGroups or their NetworkInterfaces.

If you know a lot about AWS, you may have noticed that EC2 instances [don't actually have an exposed_internet field](https://docs.aws.amazon.com/AWSEC2/latest/APIReference/API_Instance.html).  We're able to query for this because Cartography performs some [data enrichment](#data-enrichment) to add this field to EC2Instance nodes.


### Which [S3](https://aws.amazon.com/s3/) buckets have a policy granting any level of anonymous access to the bucket?
```
MATCH (s:S3Bucket)
WHERE s.anonymous_access = true
RETURN s
```
![S3 buckets that allow anon access](docs/images/anonbuckets.png)

These S3 buckets allow for any user to read data from them anonymously.  Similar to the EC2 instance example above, S3 buckets returned by the S3 API [don't actually have an anonymous_access field](https://docs.aws.amazon.com/AmazonS3/latest/API/API_Bucket.html) and this field is added by one of Cartography's [data augmentation steps](#data-augmentation).

A couple of other things to notice: instead of using the "{}" notation to filter for anonymous buckets, we can use SQL-style `WHERE` clauses.  Also, we used the SQL-style `AS` operator to relabel our output header rows.


### How many unencrypted RDS instances do I have in all my AWS accounts?

Let's go back to analyzing RDS instances.  In an earlier example we queried for RDS instances that have encryption turned off.  We can aggregate this data by AWSAccount with a small change:

```
MATCH (a:AWSAccount)-[:RESOURCE]->(rds:RDSInstance)
WHERE rds.storage_encrypted = false
RETURN a.name as AWSAccount, count(rds) as UnencryptedInstances
```
![Table of unencrypted RDS instances by AWS account](docs/images/unencryptedcounts.png)


### Learning more
If you want to learn more in depth about Neo4j and Cypher queries you can look at [this tutorial](https://neo4j.com/developer/cypher-query-language/) and see this [reference card](https://neo4j.com/docs/cypher-refcard/current/).


## Extending Cartography with Analysis Jobs
You can add your own custom attributes and relationships without writing Python code!  Here's [how](docs/writing-analysis-jobs.md).


## Contributing

### Code of conduct

This project is governed by [Lyft's code of conduct](https://github.com/lyft/code-of-conduct).
All contributors and participants agree to abide by its terms.

### Contributing code

#### How to test your code contributions

See [these docs](docs/testing.md).

#### Sign the Contributor License Agreement (CLA)

We require a CLA for code contributions, so before we can accept a pull request
we need to have a signed CLA. Please [visit our CLA service](https://oss.lyft.com/cla)
and follow the instructions to sign the CLA.

#### File issues in Github

In general all enhancements or bugs should be tracked via github issues before
PRs are submitted. We don't require them, but it'll help us plan and track.

When submitting bugs through issues, please try to be as descriptive as
possible. It'll make it easier and quicker for everyone if the developers can
easily reproduce your bug.

#### Submit pull requests

Our only method of accepting code changes is through Github pull requests.


## Reference

### Schema
Detailed view of [our schema and all data types](docs/schema/index.md) 😁.


### Sample queries
#### What [RDS](https://aws.amazon.com/rds/) instances are installed in my [AWS](https://aws.amazon.com/) accounts?
```
MATCH (aws:AWSAccount)-[r:RESOURCE]->(rds:RDSInstance)
return *
```

#### Which RDS instances have [encryption](https://docs.aws.amazon.com/AmazonRDS/latest/UserGuide/Overview.Encryption.html) turned off?
```
MATCH (a:AWSAccount)-[:RESOURCE]->(rds:RDSInstance{storage_encrypted:false})
return a.name, rds.id
```

#### Which [EC2](https://aws.amazon.com/ec2/) instances are directly exposed to the internet?
```
MATCH (instance:EC2Instance{exposed_internet: true})
RETURN instance.instanceid, instance.publicdnsname
```

#### Which [S3](https://aws.amazon.com/s3/) buckets have a policy granting any level of anonymous access to the bucket?
```
MATCH (s:S3Bucket)
WHERE s.anonymous_access = true
RETURN s
```

#### How many unencrypted RDS instances do I have in all my AWS accounts?

```
MATCH (a:AWSAccount)-[:RESOURCE]->(rds:RDSInstance)
WHERE rds.storage_encrypted = false
return a.name as AWSAccount, count(rds) as UnencryptedInstances
```

#### What users have the TotallyFake extension installed?
```
MATCH (u:GSuiteUser)-[r:INSTALLS]->(ext:ChromeExtension)
WHERE ext.name CONTAINS 'TotallyFake'
return ext.name, ext.version, u.email
```

#### What users have installed extensions that are risky based on [CRXcavator scoring](https://crxcavator.io/docs#/risk_breakdown)?
Risk > 200 is evidence of 3 or more critical risks or many high risks in the extension.
```
MATCH (u:GSuiteUser)-[r:INSTALLS]->(ext:ChromeExtension)
WHERE ext.risk_total > 200
return ext.name, ext.version, u.email
```

### Data Enrichment
Cartography adds custom attributes to nodes and relationships to point out security-related items of interest.  Unless mentioned otherwise these data augmentation jobs are stored in `cartography/data/jobs/analysis`.  Here is a summary of all of Cartography's custom attributes.

- `exposed_internet` indicates whether the asset is accessible to the public internet.

	- **Elastic Load Balancers**: The `exposed_internet` flag is set to `True` when the load balancer's `scheme` field is set to `internet-facing`.  This indicates that the load balancer has a public DNS name that resolves to a public IP address.

	- **EC2 instances**: The `exposed_internet` flag on an EC2 instance is set to `True` when any of following apply:

		- The instance is part of an EC2 security group or is connected to a network interface connected to an EC2 security group that allows connectivity from the 0.0.0.0/0 subnet.

		- The instance is connected to an Elastic Load Balancer that has its own `exposed_internet` flag set to `True`.

	- **ElasticSearch domain**: `exposed_internet` is set to `True` if the ElasticSearch domain has a policy applied to it that makes it internet-accessible.  This policy determination is made by using the [policyuniverse](https://github.com/Netflix-Skunkworks/policyuniverse) library.  The code for this augmentation is implemented at `cartography.intel.aws.elasticsearch._process_access_policy()`.

- `anonymous_access` indicates whether the asset allows access without needing to specify an identity.

	- **S3 buckets**: `anonymous_access` is set to `True` on an S3 bucket if this bucket has an S3Acl with a policy applied to it that allows the [predefined AWS "Authenticated Users" or "All Users" groups](https://docs.aws.amazon.com/AmazonS3/latest/dev/acl-overview.html#specifying-grantee-predefined-groups) to access it.  These determinations are made by using the [policyuniverse](https://github.com/Netflix-Skunkworks/policyuniverse) library.


## Multiple AWS Account Setup
There are many ways to allow Cartography to pull from more than one AWS account.  We can't cover all of them, but we _can_ show you the way we have things set up at Lyft.  In this scenario we will assume that you are going to run Cartography on an EC2 instance.

1. Pick one of your AWS accounts to be the "**Hub**" account.  This Hub account will pull data from all of your other accounts - we'll call those "**Spoke**" accounts.

2. **Set up the IAM roles**: Create an IAM role named `cartography-read-only` on _all_ of your accounts.  Configure the role on all accounts as follows:
	1. Attach the built-in AWS [SecurityAudit IAM policy](https://docs.aws.amazon.com/IAM/latest/UserGuide/access_policies_job-functions.html#jf_security-auditor) (arn:aws:iam::aws:policy/SecurityAudit) to the role.  This grants access to read security config metadata.
	2. Set up a trust relationship so that the Spoke accounts will allow the Hub account to assume the `cartography-read-only` role.  The resulting trust relationship should look something like this:

		```
		{
		  "Version": "2012-10-17",
		  "Statement": [
		    {
		      "Effect": "Allow",
		      "Principal": {
		        "AWS": "arn:aws:iam::<Hub's account number>:root"
		      },
		      "Action": "sts:AssumeRole"
		    }
		  ]
		}
		```
	3. Allow a role in the Hub account to **assume the `cartography-read-only` role** on your Spoke account(s).

		- On the Hub account, create a role called `cartography-service`.
		- On this new `cartography-service` role, add an inline policy with the following JSON:

			```
			{
			  "Version": "2012-10-17",
			  "Statement": [
			    {
			      "Effect": "Allow",
			      "Resource": "arn:aws:iam::*:role/cartography-read-only",
			      "Action": "sts:AssumeRole"
			    }
			  ]
			}
			```

			This allows the Hub role to assume the `cartography-read-only` role on your Spoke accounts.
		- When prompted to name the policy, you can name it anything you want - perhaps `CartographyAssumeRolePolicy`.

3. **Set up your EC2 instance to correctly access these AWS identities**

	1. Attach the `cartography-service` role to the EC2 instance that you will run Cartography on.  You can do this by following [these official AWS steps](https://docs.aws.amazon.com/AWSEC2/latest/UserGuide/iam-roles-for-amazon-ec2.html#attach-iam-role).

	2. Ensure that the `[default]` profile in your `AWS_CONFIG_FILE` file (default `~/.aws/config` in Linux, and `%UserProfile%\.aws\config` in Windows) looks like this:

			[default]
			region=<the region of your Hub account, e.g. us-east-1>
			output=json


	3.  Add a profile for each AWS account you want Cartography to sync with to your `AWS_CONFIG_FILE`.  It will look something like this:

		```
		[profile accountname1]
		role_arn = arn:aws:iam::<AccountId#1>:role/cartography-read-only
		region=us-east-1
		output=json
		credential_source = Ec2InstanceMetadata

		[profile accountname2]
		role_arn = arn:aws:iam::<AccountId#2>:role/cartography-read-only
		region=us-west-1
		output=json
		credential_source = Ec2InstanceMetadata

		... etc ...
		```<|MERGE_RESOLUTION|>--- conflicted
+++ resolved
@@ -48,13 +48,6 @@
         2. CREDENTIALS_CRXCAVATOR_API_KEY - your API key generated in the previous step. Note this is a credential and should be stored in an appropriate secret store to be populated securely into your runtime environment.
     3. If the credentials are configured, the CRXcavator module will run automatically on the next sync
 
-<<<<<<< HEAD
-5. If you're using Okta intel module, **prepare your Okta API token**
-    1. Generate your API token by following the steps from [Okta Create An API Token documentation](https://developer.okta.com/docs/guides/create-an-api-token/overview/)
-    2. Populate the OKTA_API_KEY environment variable with the API token before running Cartography
-
-6. **Get and run Cartography**
-=======
 5.  If you're using GSuite, **prepare your GSuite Credential**
 
     Ingesting GSuite Users and Groups utilizes the [Google Admin SDK](https://developers.google.com/admin-sdk/).
@@ -67,9 +60,11 @@
         1. `GSUITE_GOOGLE_APPLICATION_CREDENTIALS` - location of the credentials file.
         2. `GSUITE_DELEGATED_ADMIN` - email address that you created in step 2
 
-
-5. **Get and run Cartography**
->>>>>>> 2909ddcb
+6. If you're using Okta intel module, **prepare your Okta API token**
+    1. Generate your API token by following the steps from [Okta Create An API Token documentation](https://developer.okta.com/docs/guides/create-an-api-token/overview/)
+    2. Populate the OKTA_API_KEY environment variable with the API token before running Cartography
+
+7. **Get and run Cartography**
 
 	1. Run `pip install cartography` to install our code.
 
